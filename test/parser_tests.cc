--- conflicted
+++ resolved
@@ -419,8 +419,7 @@
             CHECK_MESSAGE(res2 == def, "2 lookup should find stored definition");
           }
         }
-<<<<<<< HEAD
-
+        
         SUBCASE("symbol table built by parser") {
           const auto &symbols = p_ctx.symbols;
 
@@ -433,11 +432,6 @@
           REQUIRE_MESSAGE(pths[0].size() == 2, "expect definition of 'two'");
           CHECK_MESSAGE(pths[0][0] == "", "expect definition of 'two'");
           CHECK_MESSAGE(pths[0][1] == "two", "expect definition of 'two'");
-=======
-
-        SUBCASE("symbol table built by parser") {
-          // CHECK(ctx);
->>>>>>> 18717a8a
         }
       }
     }
