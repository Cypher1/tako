--- conflicted
+++ resolved
@@ -9,13 +9,8 @@
 import Test.QuickCheck
 import TestUtil
 
-<<<<<<< HEAD
 import Util (showList, labelL, printL)
 import Pred (exists, creates, Atom(Value, Variable, Predicate), solutions, Assignment)
-=======
-import Util (showList, labelL, printL, fails, passes)
-import Pred (exists, creates, Atom(Value, Predicate), solutions)
->>>>>>> e48bea58
 import Triple
 import Operation
 import qualified Data.Set as S
@@ -44,21 +39,15 @@
 a = var "a"
 b = var "b"
 ne = var "!="
-<<<<<<< HEAD
 aNeZero = map Value [a, ne, zero]
-=======
->>>>>>> e48bea58
 bNeZero = map Value [b, ne, zero]
 fdiv = func [T Div a b ret] (S.fromList [exists a, exists b]) (S.fromList [creates ret])
 frac = addPre bNeZero fdiv
 minus = func [T Sub a b ret] (S.fromList [exists a, exists b]) $ S.fromList [creates ret]
 needsRet = addPre (exists ret) emp
-<<<<<<< HEAD
 
 x = var "x"
 varXNeZero = [Variable x, Value ne, Value zero]
-=======
->>>>>>> e48bea58
 
 -- Tests
 testList :: [TestInstance]
@@ -83,19 +72,14 @@
   , mkTest "updateFrac with emp should fail" fails $ update emp frac
   , mkTest "updateFrac with b!=0 should fail " fails
     $ update (assume [bNeZero]) frac
-<<<<<<< HEAD
+  , mkTest "updateFrac with b!=0 and a should fail" fails
+    $ update (assume [bNeZero, exists a]) frac
+  , mkTest "updateFrac with b!=0 and b should fail" fails
+    $ update (assume [bNeZero, exists b]) frac
+  , mkTest "updateFrac with a, b should fail" fails
+    $ update (assume [exists a, exists b]) frac
   , mkTest "updateFrac with b!=0, a, b, should pass" passes
     $ update (assume [exists a, exists b, bNeZero]) frac
-=======
-  , mkTest "updateFrac with b!=0 and a should fail" fails
-    $ update (assume [bNeZero, exists a]) frac
-  , mkTest "updateFrac with b!=0, b and a should fail" fails
-    $ update (assume [bNeZero, exists a, exists b]) frac
-  , mkTest "updateFrac with b!=0, !=, b and a should fail" fails
-    $ update (assume [bNeZero, exists a, exists b, exists ne]) frac
-  , mkTest "updateFrac with b!=0, !=, 0, b and a should succeed" passes
-    $ update (assume [bNeZero, exists a, exists b, exists ne, exists zero]) frac
->>>>>>> e48bea58
   , mkTest "require ret" prints needsRet
   , mkTest "neets ret <*> frac is unsat" fails $ update needsRet frac
   , mkTest "frac <*> neets ret is sat" passes $ update frac needsRet
@@ -134,7 +118,6 @@
 resolutionTests :: [TestInstance]
 resolutionTests
   = map (addTags ["resolution", "predicate", "variable", "assignment"])
-<<<<<<< HEAD
   [ mkTest "Value resolution fails if there is no heap"
       hasNoSolution
     $ solutions (S.fromList []) $ S.fromList [exists a]
@@ -156,17 +139,4 @@
       (==[[(x, a)]])
       $ solutions (S.fromList [exists a, exists b, aNeZero])
         $ S.fromList [varXNeZero]
-    ]
-=======
-  [ mkTest "Value resolution fails if there is no heap" (==[])
-    $ solutions (post (assume [])) $ S.fromList [exists a]
-  , mkTest "Value resolution passes if the state contains the value" (==[[]])
-    $ solutions (post (assume [exists a])) $ S.fromList [exists a]
-  , mkTest "Predicate resolution fails if state doesn't contain the predicate" (==[])
-    $ solutions (post (assume [[Value a, Value ne, Value zero]])) $ S.fromList [[Value a, Value ne, Value zero]]
-  , mkTest "Predicate resolution fails if state only contains the predicate" (==[])
-    $ solutions (post (assume [[Value a, Value ne, Value zero]])) $ S.fromList [[Value a, Value ne, Value zero]]
-  , mkTest "Predicate resolution fails if state contains the predicate and its contents" (==[[]])
-    $ solutions (post (assume [exists a, exists ne, exists zero, [Value a, Value ne, Value zero]])) $ S.fromList [[Value a, Value ne, Value zero]]
-  ]
->>>>>>> e48bea58
+  ]