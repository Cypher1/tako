--- conflicted
+++ resolved
@@ -6,12 +6,8 @@
   )
 import TestUtil
 
-<<<<<<< HEAD
-import Pred (val, var, Atom(Predicate), solutions)
-=======
-import Pred (val, var, Pred, Atom(Predicate))
+import Pred (val, var, Atom(Predicate))
 import Resolution (solutions)
->>>>>>> 1206ce37
 import Triple (addPre, emp, func)
 import Operation (Instruction(T), TriOp(Div, Sub))
 import qualified Data.Set as S
