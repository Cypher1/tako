module ResolutionTests where

import Distribution.TestSuite
  ( Test(Test)
  , TestInstance
  )
import TestUtil

<<<<<<< HEAD
import Pred (val, var, Pred, Atom(Predicate))
=======
import Pred (val, var, Atom(Predicate))
>>>>>>> 7f4b1a97
import Resolution (solutions)
import Triple (addPre, emp, func)
import Operation (Instruction(T), TriOp(Div, Sub))
import qualified Data.Set as S

-- Constants
zero = val "0"
a = val "a"
b = val "b"
c = val "c"
ret = val "ret"
pa = "a"
pb = "b"
pRet = "ret"
ne = val "!="
ne' = pred3 ne
cons = val "cons"
nil = val "nil"
list = val "list"
aNeZero = ne' a zero
bNeZero = ne' b zero
aNeb = ne' a b
fdiv = func [T Div pa pb pRet] (S.fromList [exists a, exists b]) (S.fromList [exists ret])
frac = addPre bNeZero fdiv
minus = func [T Sub pa pb pRet] (S.fromList [exists a, exists b]) $ S.fromList [exists ret]
needsRet = addPre (exists ret) emp

x = var "x"
px = "x"
y = var "y"
py = "y"
z = var "z"
pz = "z"
isa = val "isa"
isa' = pred3 isa

varXNeZero = ne' x zero
xNeY = ne' x y

tests :: IO [Test]
tests = return $ map Test resolutionTests

resolutionTests :: [TestInstance]
resolutionTests
  = map (addTags ["resolution", "predicate", "variable", "assignment"])
  [ mkTest "Value resolution fails if there is no heap"
      hasNoSolution
    $ solutions (S.fromList []) $ S.fromList [exists a]
  , mkTest "Value resolution passes if the state contains the value"
      hasEmptySolution
    $ solutions (S.fromList [exists a]) $ S.fromList [exists a]
  , mkTest "Resolution succeeds if state contains the predicate"
      hasEmptySolution
      $ solutions (S.fromList [aNeZero]) $ S.fromList [aNeZero]
  , mkTest "Resolution fails on 1-pred with variable (no matches)"
      hasNoSolution
      $ solutions (S.fromList [exists a, exists ne, exists zero])
        $ S.fromList [varXNeZero]
  , mkTest "Resolution succeeds on 1-pred with variable (with matches)"
      (hasSingleSolution [(x, a)])
      $ solutions (S.fromList [exists a, aNeZero])
        $ S.fromList [varXNeZero]
  , mkTest "Resolution correct on 1-pred with variable (with alternate matches)"
      (hasSingleSolution [(x, a)])
      $ solutions (S.fromList [exists a, exists b, aNeZero])
        $ S.fromList [varXNeZero]
  , mkTest "Resolution correct on 1-pred with variable"
      (hasSingleSolution [(x, a), (y, b)])
      $ solutions (S.fromList [exists a, exists b, aNeb])
        $ S.fromList [xNeY]
  , mkTest "Resolution fails on 1-pred with variable"
      hasNoSolution
      $ solutions (S.fromList [exists b, aNeb])
        $ S.fromList [exists x, exists y, xNeY]
  , mkTest "Resolution fails on 1-pred with variable"
      hasNoSolution
      $ solutions (S.fromList [exists a, aNeb])
        $ S.fromList [exists x, exists y, xNeY]
  , mkTest "Resolution fails on nested 1-pred without match"
      hasNoSolution
      $ solutions (S.fromList [pred3 ne (Predicate $pred3 cons a b) list])
        $ S.fromList [pred3 isa x list]
  , mkTest "Resolution fails on 2-pred with variable"
      hasNoSolution
      $ solutions (S.fromList [isa' b c])
        $ S.fromList [pred3 isa x y, pred3 isa y z]
  , mkTest "Resolution fails on 2-pred with variable"
      hasNoSolution
      $ solutions (S.fromList [pred3 isa a b])
        $ S.fromList [pred3 isa x y, pred3 isa y z]
  , mkTest "Resolution correct on 2-pred with variable"
      (hasSingleSolution [(z, c), (x, a), (y, b)])
      $ solutions (S.fromList [pred3 isa a b, pred3 isa b c])
        $ S.fromList [pred3 isa x y, pred3 isa y z]
  , mkTest "Resolution correct on pattern matched nested 1-pred"
      (hasSingleSolution [(x, a), (y, b)])
      $ solutions (S.fromList [pred3 isa (Predicate $ pred3 cons a b) list])
        $ S.fromList [pred3 isa (Predicate $ pred3 cons x y) list]
  , mkTest "Resolution correct on nested 1-pred"
      (hasSingleSolution [(var "x", Predicate $ toPred [("#0", a), ("rel", cons), ("#1", b)])])
      $ solutions (S.fromList [pred3 isa (Predicate $pred3 cons a b) list])
        $ S.fromList [pred3 isa x list]
  --TODO(jopra): Add tests for pattern matching (nested predicates)
  --TODO(jopra): Add tests for implication
  --TODO(jopra): Add tests for skolemisation (convert forall to exists)
  ]<|MERGE_RESOLUTION|>--- conflicted
+++ resolved
@@ -6,11 +6,7 @@
   )
 import TestUtil
 
-<<<<<<< HEAD
-import Pred (val, var, Pred, Atom(Predicate))
-=======
 import Pred (val, var, Atom(Predicate))
->>>>>>> 7f4b1a97
 import Resolution (solutions)
 import Triple (addPre, emp, func)
 import Operation (Instruction(T), TriOp(Div, Sub))
