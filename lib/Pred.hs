module Pred where

<<<<<<< HEAD
import Util (showList, try)
import Data.Either (lefts)
import qualified Data.Set as S
import Data.Set (Set)

import Data.List ((\\))
import Operation (Sym (S), Instruction, Op)

data Atom
  = Value Sym -- a particular symbol
  | Variable Sym -- a variable that can match any symbol (in its context)
  | Predicate Pred
  | Pattern Pred -- a variable predicate
  deriving (Eq, Ord)

instance Show Atom where
  show (Value s) = show s
  show (Variable s) = "{"++show s++"}"
  show (Predicate atoms) = Util.showList atoms
  show (Pattern atoms) = "{"++Util.showList atoms++"}"

type Pred = [Atom]

-- TODO(jopra): Consider new typing pre vs post conditions to ensure they aren't mixed up
exists :: Sym -> Pred
exists v = [Value v]

creates :: Sym -> Pred
creates v = [Value v]

type State = Set Pred
emptyState :: State
emptyState = S.empty

type Assignment = [(Sym, Sym)]
-- TODO(jopra): Use hash mapping

emptyAssignment :: Assignment
emptyAssignment = []

-- TODO(jopra): Should return a proper error type, too much work is being done here
-- TODO(jopra): Should check that each value is defined (not just used)
solutions :: State -> State -> [Assignment]
solutions known preds
   = resolution known (S.toList preds) emptyAssignment

-- Finds assignments (that are specialisations of the input assignment) for which the Preds are resolvable.
resolution :: State -> [Pred] -> Assignment -> [Assignment]
resolution known [] ass = [ass]
resolution known (p:ps) ass
  = [sol | ass' <- assignments_with_p, sol <- resolution known ps ass']
    where
      assignments_with_p = lefts $ map (restrict ass) $ assignments known p

restrict :: Assignment -> Assignment -> Either Assignment () --TODO(jopra): Report errors?
restrict xs
  = foldr (try restrictOne) (Left xs)

restrictOne :: (Sym, Sym) -> Assignment -> Either Assignment ()
-- TODO(jopra): remove repetitions
restrictOne (k, v) xs
  | null v' = Left ((k, v):xs)
  | all (==v) v' = Left xs
  | otherwise = Right ()
  where
    v' = map snd $ filter ((==k).fst) xs

restrictAtoms :: (Atom, Atom) -> Assignment -> Either Assignment ()
restrictAtoms (Value k, Value v) ass
  | k == v = Left ass
restrictAtoms (Variable k, Value v) ass = restrictOne (k, v) ass
restrictAtoms (Pattern vs, Predicate xs) ass = try restrict ass (restrictPred vs xs)
restrictAtoms (k, v) ass = trace ("Unimplemented restrictAtoms for: "++show (k, v, ass)) $ Right ()

restrictPred :: Pred -> Pred -> Either Assignment ()
restrictPred pred poss
  | length pred /= length poss = Right ()
  | otherwise = foldr (try restrictAtoms) (Left []) $ zip pred poss

assignments :: State -> Pred -> [Assignment]
assignments state pred
  = lefts $ map (restrictPred pred) $ S.toList state
=======
import Util (showMap, showSet)
import qualified Data.Map as M
import Data.Map (Map)
import Data.Set (Set)

import Operation (Sym)

data Var
data Val

data Atom a where
  Value :: Sym -> Atom a  -- a particular symbol
  Variable :: Sym -> Atom Var -- a variable that can match any symbol (in its context)
  Predicate :: Pred a -> Atom a -- either something to be solved or known
  Rule :: Set (Pred Var) -> Set (Pred Var) -> Atom a -- A sequent

-- TODO(jopra): Represent Forall and Exists as:
-- Forall :: Atom Var -> Atom Var -> Atom Val
-- Exists :: Atom Var -> Atom Var -> Atom Val
-- This should allow Htriples to be specified over Atom Val's and enable quantification for the type system.

instance Eq (Atom Val) where
  Value p == Value q = p == q
  Predicate xs == Predicate ys = xs == ys
  Rule conds1 outs1 == Rule conds2 outs2 = (conds1, outs1) == (conds2, outs2)
  _ == _ = False

instance Eq (Atom Var) where
  Variable p == Variable q = p == q
  Value p == Value q = p == q
  Predicate xs == Predicate ys = xs == ys
  Rule conds1 outs1 == Rule conds2 outs2 = (conds1, outs1) == (conds2, outs2)
  _ == _ = False

instance Ord (Atom Val) where
  compare (Value p) (Value q) = compare p q
  compare (Value _) (Predicate _) = GT
  compare (Value _) (Rule _ _) = GT
  compare (Predicate _) (Value _) = LT
  compare (Predicate p) (Predicate q) = compare p q
  compare (Predicate _) (Rule _ _) = GT
  compare (Rule _ _) (Value _) = LT
  compare (Rule _ _) (Predicate _) = LT
  compare (Rule conds1 outs1) (Rule conds2 outs2) = compare (conds1, outs1) (conds2, outs2)


instance Ord (Atom Var) where
  compare (Value p) (Value q) = compare p q
  compare (Value _) (Variable _) = GT
  compare (Value _) (Predicate _) = GT
  compare (Value _) (Rule _ _) = GT
  compare (Variable _) (Value _) = LT
  compare (Variable p) (Variable q) = compare p q
  compare (Variable _) (Predicate _) = GT
  compare (Variable _) (Rule _ _) = GT
  compare (Predicate _) (Variable _) = LT
  compare (Predicate _) (Value _) = LT
  compare (Predicate p) (Predicate q) = compare p q
  compare (Predicate _) (Rule _ _) = GT
  compare (Rule _ _) (Variable _) = LT
  compare (Rule _ _) (Value _) = LT
  compare (Rule _ _) (Predicate _) = LT
  compare (Rule conds1 outs1) (Rule conds2 outs2) = compare (conds1, outs1) (conds2, outs2)

instance Show (Atom a) where
  show (Value s) = s
  show (Variable s) = s++"?"
  show (Predicate pred') = show pred'
  show (Rule conds outs) = showSet conds++" |- "++show outs

type Assignment a = Map (Atom Var) (Atom a)
data Pred a = Pred (Assignment a)

instance Eq (Pred Val) where
  Pred xs == Pred ys = xs == ys

instance Eq (Pred Var) where
  Pred xs == Pred ys = xs == ys

instance Ord (Pred Val) where
  compare (Pred xs) (Pred ys) = compare xs ys

instance Ord (Pred Var) where
  compare (Pred xs) (Pred ys) = compare xs ys

instance Show (Pred a) where
  show (Pred atoms) = case M.lookup (Variable "rel") atoms of
                        Just name -> show name++"("++Util.showMap atoms++")" -- TODO(jopra) hide name from here.
                        Nothing -> "_("++Util.showMap atoms++")"

val :: String -> Atom a
val = Value

var :: String -> Atom Var
var = Variable

isVar :: Atom Var -> Bool
isVar (Variable _) = True
isVar _ = False

getVarsFrom :: Pred Var -> [Atom Var]
getVarsFrom (Pred vs) = filter isVar $ M.elems vs
>>>>>>> e97048b8
<|MERGE_RESOLUTION|>--- conflicted
+++ resolved
@@ -1,90 +1,6 @@
 module Pred where
 
-<<<<<<< HEAD
-import Util (showList, try)
-import Data.Either (lefts)
-import qualified Data.Set as S
-import Data.Set (Set)
-
-import Data.List ((\\))
-import Operation (Sym (S), Instruction, Op)
-
-data Atom
-  = Value Sym -- a particular symbol
-  | Variable Sym -- a variable that can match any symbol (in its context)
-  | Predicate Pred
-  | Pattern Pred -- a variable predicate
-  deriving (Eq, Ord)
-
-instance Show Atom where
-  show (Value s) = show s
-  show (Variable s) = "{"++show s++"}"
-  show (Predicate atoms) = Util.showList atoms
-  show (Pattern atoms) = "{"++Util.showList atoms++"}"
-
-type Pred = [Atom]
-
--- TODO(jopra): Consider new typing pre vs post conditions to ensure they aren't mixed up
-exists :: Sym -> Pred
-exists v = [Value v]
-
-creates :: Sym -> Pred
-creates v = [Value v]
-
-type State = Set Pred
-emptyState :: State
-emptyState = S.empty
-
-type Assignment = [(Sym, Sym)]
--- TODO(jopra): Use hash mapping
-
-emptyAssignment :: Assignment
-emptyAssignment = []
-
--- TODO(jopra): Should return a proper error type, too much work is being done here
--- TODO(jopra): Should check that each value is defined (not just used)
-solutions :: State -> State -> [Assignment]
-solutions known preds
-   = resolution known (S.toList preds) emptyAssignment
-
--- Finds assignments (that are specialisations of the input assignment) for which the Preds are resolvable.
-resolution :: State -> [Pred] -> Assignment -> [Assignment]
-resolution known [] ass = [ass]
-resolution known (p:ps) ass
-  = [sol | ass' <- assignments_with_p, sol <- resolution known ps ass']
-    where
-      assignments_with_p = lefts $ map (restrict ass) $ assignments known p
-
-restrict :: Assignment -> Assignment -> Either Assignment () --TODO(jopra): Report errors?
-restrict xs
-  = foldr (try restrictOne) (Left xs)
-
-restrictOne :: (Sym, Sym) -> Assignment -> Either Assignment ()
--- TODO(jopra): remove repetitions
-restrictOne (k, v) xs
-  | null v' = Left ((k, v):xs)
-  | all (==v) v' = Left xs
-  | otherwise = Right ()
-  where
-    v' = map snd $ filter ((==k).fst) xs
-
-restrictAtoms :: (Atom, Atom) -> Assignment -> Either Assignment ()
-restrictAtoms (Value k, Value v) ass
-  | k == v = Left ass
-restrictAtoms (Variable k, Value v) ass = restrictOne (k, v) ass
-restrictAtoms (Pattern vs, Predicate xs) ass = try restrict ass (restrictPred vs xs)
-restrictAtoms (k, v) ass = trace ("Unimplemented restrictAtoms for: "++show (k, v, ass)) $ Right ()
-
-restrictPred :: Pred -> Pred -> Either Assignment ()
-restrictPred pred poss
-  | length pred /= length poss = Right ()
-  | otherwise = foldr (try restrictAtoms) (Left []) $ zip pred poss
-
-assignments :: State -> Pred -> [Assignment]
-assignments state pred
-  = lefts $ map (restrictPred pred) $ S.toList state
-=======
-import Util (showMap, showSet)
+import Util (try, showMap, showSet)
 import qualified Data.Map as M
 import Data.Map (Map)
 import Data.Set (Set)
@@ -128,7 +44,6 @@
   compare (Rule _ _) (Value _) = LT
   compare (Rule _ _) (Predicate _) = LT
   compare (Rule conds1 outs1) (Rule conds2 outs2) = compare (conds1, outs1) (conds2, outs2)
-
 
 instance Ord (Atom Var) where
   compare (Value p) (Value q) = compare p q
@@ -185,5 +100,4 @@
 isVar _ = False
 
 getVarsFrom :: Pred Var -> [Atom Var]
-getVarsFrom (Pred vs) = filter isVar $ M.elems vs
->>>>>>> e97048b8
+getVarsFrom (Pred vs) = filter isVar $ M.elems vs