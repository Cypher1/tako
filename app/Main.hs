module Main where
<<<<<<< HEAD
import System.Console.Haskeline
import Text.Read (readMaybe)
import Operation (Mem, exec)
=======
import InternalInterpreter (runIR)
>>>>>>> e97048b8

main :: IO ()
main = runIR<|MERGE_RESOLUTION|>--- conflicted
+++ resolved
@@ -1,11 +1,5 @@
 module Main where
-<<<<<<< HEAD
-import System.Console.Haskeline
-import Text.Read (readMaybe)
-import Operation (Mem, exec)
-=======
 import InternalInterpreter (runIR)
->>>>>>> e97048b8
 
 main :: IO ()
 main = runIR