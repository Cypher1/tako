--- conflicted
+++ resolved
@@ -5,13 +5,8 @@
 use crate::errors::TError;
 use crate::interpreter::{prim_add_strs, prim_pow, Res};
 use crate::primitives::{
-<<<<<<< HEAD
-    bit_type, builtin, i32_type, int32, number_type, string, string_type, type_type, unit_type,
-    variable, void_type, Prim::*, Val, Val::*,
-=======
     bit_type, i32_type, number_type, string_type, type_type, unit_type, variable, void_type, Val,
     Val::*,
->>>>>>> 12c42400
 };
 
 pub type FuncImpl = Box<dyn Fn(&dyn Compiler, HashMap<String, Box<dyn Fn() -> Res>>, Info) -> Res>;
