--- conflicted
+++ resolved
@@ -17,12 +17,8 @@
 pub type Frame = HashMap<String, Val>;
 
 #[derive(PartialEq, Eq, Clone, PartialOrd, Ord, Debug, Hash)]
-<<<<<<< HEAD
 pub enum Prim {
-=======
-pub enum Val {
     // Actual primitives
->>>>>>> 12c42400
     Bool(bool),
     I32(i32),
     Str(String),
@@ -72,7 +68,6 @@
     items
 }
 
-<<<<<<< HEAD
 pub fn tag(prefix: Offset, len: Offset) -> Val {
     Val::PrimVal(Prim::Tag(prefix, len))
 }
@@ -93,8 +88,6 @@
     Val::PrimVal(Prim::BuiltIn(name.to_string()))
 }
 
-=======
->>>>>>> 12c42400
 impl Val {
     pub fn into_struct(self: Val) -> Vec<(String, Val)> {
         match self {
@@ -272,10 +265,7 @@
 
 #[allow(dead_code)]
 pub fn card(ty: &Val) -> Result<Offset, TError> {
-<<<<<<< HEAD
     use Prim::*;
-=======
->>>>>>> 12c42400
     use Val::*;
     match ty {
         PrimVal(Tag(_tag, _bits)) => Ok(1),
@@ -302,10 +292,7 @@
 
 // Calculates the memory needed for a new instance in bits.
 pub fn size(ty: &Val) -> Result<Offset, TError> {
-<<<<<<< HEAD
     use Prim::*;
-=======
->>>>>>> 12c42400
     use Val::*;
     match ty {
         PrimVal(Tag(_tag, bits)) => Ok(*bits),
